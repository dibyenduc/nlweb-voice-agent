# Copyright (c) 2025 Microsoft Corporation.
# Licensed under the MIT License

"""
Basic config services, including loading config from config_llm.yaml, config_embedding.yaml, config_retrieval.yaml, 
config_webserver.yaml, config_nlweb.yaml
WARNING: This code is under development and may undergo changes in future releases.
Backwards compatibility is not guaranteed at this time.
"""

import os
import yaml
from dataclasses import dataclass, field
from dotenv import load_dotenv
from typing import Dict, Optional, Any, List
from misc.logger.logging_config_helper import get_configured_logger

logger = get_configured_logger("config")

@dataclass
class ModelConfig:
    high: str
    low: str

@dataclass
class LLMProviderConfig:
    llm_type: str
    api_key: Optional[str] = None
    models: Optional[ModelConfig] = None
    endpoint: Optional[str] = None
    api_version: Optional[str] = None

@dataclass
class EmbeddingProviderConfig:
    api_key: Optional[str] = None
    endpoint: Optional[str] = None
    api_version: Optional[str] = None
    model: Optional[str] = None

@dataclass
class RetrievalProviderConfig:
    api_key: Optional[str] = None
    api_endpoint: Optional[str] = None
    database_path: Optional[str] = None
    index_name: Optional[str] = None
    db_type: Optional[str] = None
    use_knn: Optional[bool] = None
    enabled: bool = False
<<<<<<< HEAD
    vector_type: Optional[Dict[str, Any]] = None
=======
    vector_type: Optional[str] = None
>>>>>>> 8900aaef

@dataclass
class ConversationStorageConfig:
    type: str = "qdrant"
    enabled: bool = True
    # Common fields
    api_key: Optional[str] = None
    url: Optional[str] = None
    endpoint: Optional[str] = None
    database_path: Optional[str] = None
    collection_name: Optional[str] = None
    database_name: Optional[str] = None
    container_name: Optional[str] = None
    table_name: Optional[str] = None
    # Connection details
    host: Optional[str] = None
    port: Optional[int] = None
    user: Optional[str] = None
    password: Optional[str] = None
    connection_string: Optional[str] = None
    # Other settings
    vector_size: int = 1536
    vector_dimensions: int = 1536
    partition_key: Optional[str] = None
    max_conversations: Optional[int] = None
    ttl_seconds: Optional[int] = None

@dataclass 
class StorageBehaviorConfig:
    store_anonymous: bool = True
    max_conversations_per_thread: int = 100
    max_threads_per_user: int = 1000
    retention_days: int = 365
    compute_embeddings: bool = True
    batch_size: int = 100
    enable_search: bool = True
    auto_migrate_on_login: bool = True
    max_migrate_conversations: int = 500  

@dataclass
class SSLConfig:
    enabled: bool = False
    cert_file: Optional[str] = None
    key_file: Optional[str] = None

@dataclass
class LoggingConfig:
    level: str = "info"
    file: str = "./logs/webserver.log"

@dataclass
class StaticConfig:
    enable_cache: bool = True
    cache_max_age: int = 3600
    gzip_enabled: bool = True

@dataclass
class ServerConfig:
    host: str = "localhost"
    enable_cors: bool = True
    max_connections: int = 100
    timeout: int = 30
    ssl: Optional[SSLConfig] = None
    logging: Optional[LoggingConfig] = None
    static: Optional[StaticConfig] = None

@dataclass
class NLWebConfig:
    sites: List[str]  # List of allowed sites
    json_data_folder: str = "./data/json"  # Default folder for JSON data
    json_with_embeddings_folder: str = "./data/json_with_embeddings"  # Default folder for JSON with embeddings
    chatbot_instructions: Dict[str, str] = field(default_factory=dict)  # Dictionary of chatbot instructions
    headers: Dict[str, str] = field(default_factory=dict)  # Dictionary of headers to include in responses
    tool_selection_enabled: bool = True  # Enable or disable tool selection
    memory_enabled: bool = False  # Enable or disable memory functionality
    analyze_query_enabled: bool = False  # Enable or disable query analysis
    decontextualize_enabled: bool = True  # Enable or disable decontextualization
    required_info_enabled: bool = True  # Enable or disable required info checking
    api_keys: Dict[str, str] = field(default_factory=dict)  # API keys for external services

@dataclass
class ConversationStorageConfig:
    type: str  # "qdrant", "cosmos", "sqlite", "postgres", "mysql"
    enabled: bool = True
    # API/URL fields
    api_key: Optional[str] = None
    url: Optional[str] = None
    endpoint: Optional[str] = None
    database_path: Optional[str] = None
    # Names
    collection_name: Optional[str] = None
    database_name: Optional[str] = None
    container_name: Optional[str] = None
    table_name: Optional[str] = None
    # Connection details
    host: Optional[str] = None
    port: Optional[int] = None
    user: Optional[str] = None
    password: Optional[str] = None
    connection_string: Optional[str] = None
    # Other settings
    vector_size: int = 1536
    vector_dimensions: int = 1536
    partition_key: Optional[str] = None
    max_conversations: Optional[int] = None
    ttl_seconds: Optional[int] = None

@dataclass
class StorageBehaviorConfig:
    store_anonymous: bool = True
    max_conversations_per_thread: int = 100
    max_threads_per_user: int = 1000
    retention_days: int = 365
    compute_embeddings: bool = True
    batch_size: int = 100
    enable_search: bool = True
    auto_migrate_on_login: bool = True
    max_migrate_conversations: int = 500

class AppConfig:
    config_paths = ["config.yaml", "config_llm.yaml", "config_embedding.yaml", "config_retrieval.yaml", 
                   "config_webserver.yaml", "config_nlweb.yaml", "config_conv_store.yaml", "config_oauth.yaml"]

    def __init__(self):
        load_dotenv()
        # Set config directory - can be overridden by NLWEB_CONFIG_DIR environment variable
        self.config_directory = self._get_config_directory()
        self.base_output_directory = self._get_base_output_directory()
        self.load_llm_config()
        self.load_embedding_config()
        self.load_retrieval_config()
        self.load_webserver_config()
        self.load_nlweb_config()
        self.load_conversation_storage_config()
        self.load_oauth_config()

    def _get_config_directory(self) -> str:
        """
        Get the configuration directory from environment variable or use default.
        Default is NLWeb/config relative to the code directory.
        """
        # Check for environment variable first
        config_dir = os.getenv('NLWEB_CONFIG_DIR')
        if config_dir:
            # Expand any environment variables or ~ in the path
            config_dir = os.path.expanduser(os.path.expandvars(config_dir))
            if not os.path.exists(config_dir):
                print(f"Warning: Configured config directory {config_dir} does not exist. Using default.")
                config_dir = None
        
        if not config_dir:
            # Default: go up three levels from core directory to NLWeb, then to config
            # core -> python -> code -> NLWeb
            current_dir = os.path.dirname(os.path.abspath(__file__))  # core directory
            python_dir = os.path.dirname(current_dir)  # python directory
            code_dir = os.path.dirname(python_dir)  # code directory
            nlweb_dir = os.path.dirname(code_dir)  # NLWeb directory
            config_dir = os.path.join(nlweb_dir, 'config')
        
        return os.path.abspath(config_dir)

    def _get_base_output_directory(self) -> Optional[str]:
        """
        Get the base directory for all output files from the environment variable.
        Returns None if the environment variable is not set.
        """
        base_dir = os.getenv('NLWEB_OUTPUT_DIR')
        if base_dir and not os.path.exists(base_dir):
            try:
                os.makedirs(base_dir, exist_ok=True)
                print(f"Created output directory: {base_dir}")
            except Exception as e:
                print(f"Warning: Failed to create output directory {base_dir}: {e}")
                return None
        return base_dir

    def _resolve_path(self, path: str) -> str:
        """
        Resolves a path, considering the base output directory if set.
        If path is absolute, returns it unchanged.
        If path is relative and base_output_directory is set, resolves against base_output_directory.
        Otherwise, resolves against the config directory.
        """
        if os.path.isabs(path):
            return path
        
        if self.base_output_directory:
            # If base output directory is set, use it for all relative paths
            return os.path.abspath(os.path.join(self.base_output_directory, path))
        else:
            # Otherwise use the config directory
            return os.path.abspath(os.path.join(self.config_directory, path))

    def _get_config_value(self, value: Any, default: Any = None) -> Any:
        """
        Get configuration value. If value is a string, return it directly.
        Otherwise, treat it as an environment variable name and fetch from environment.
        Returns default if environment variable is not set or value is None.
        """
        if value is None:
            return default
            
        if isinstance(value, str):
            # If it's clearly an environment variable name (e.g., "OPENAI_API_KEY_ENV")
            if value.endswith('_ENV') or value.isupper():
                return os.getenv(value, default)
            # Otherwise, treat it as a literal string value
            else:
                return value
        
        # For non-string values, return as-is
        return value

    def load_llm_config(self, path: str = "config_llm.yaml"):
        # Build the full path to the config file using the config directory
        full_path = os.path.join(self.config_directory, path)
        
        with open(full_path, "r") as f:
            data = yaml.safe_load(f)

            self.preferred_llm_endpoint: str = data["preferred_endpoint"]
            self.llm_endpoints: Dict[str, LLMProviderConfig] = {}

            for name, cfg in data.get("endpoints", {}).items():
                m = cfg.get("models", {})
                models = ModelConfig(
                    high=self._get_config_value(m.get("high")),
                    low=self._get_config_value(m.get("low"))
                ) if m else None
                
                # Extract configuration values from the YAML with the new method
                api_key = self._get_config_value(cfg.get("api_key_env"))
                api_endpoint = self._get_config_value(cfg.get("api_endpoint_env"))
                api_version = self._get_config_value(cfg.get("api_version_env"))
                llm_type = self._get_config_value(cfg.get("llm_type"))
                # Create the LLM provider config - no longer include embedding model
                self.llm_endpoints[name] = LLMProviderConfig(
                    llm_type=llm_type,
                    api_key=api_key,
                    models=models,
                    endpoint=api_endpoint,
                    api_version=api_version
                )

    def load_embedding_config(self, path: str = "config_embedding.yaml"):
        """Load embedding model configuration."""
        # Build the full path to the config file using the config directory
        full_path = os.path.join(self.config_directory, path)
        
        try:
            with open(full_path, "r") as f:
                data = yaml.safe_load(f)
        except FileNotFoundError:
            # If config file doesn't exist, use defaults
            print(f"Warning: {path} not found. Using default embedding configuration.")
            data = {
                "preferred_provider": "openai",
                "providers": {}
            }
        
        self.preferred_embedding_provider: str = data["preferred_provider"]
        self.embedding_providers: Dict[str, EmbeddingProviderConfig] = {}

        for name, cfg in data.get("providers", {}).items():
            # Extract configuration values from the YAML
            api_key = self._get_config_value(cfg.get("api_key_env"))
            api_endpoint = self._get_config_value(cfg.get("api_endpoint_env"))
            api_version = self._get_config_value(cfg.get("api_version_env"))
            model = self._get_config_value(cfg.get("model"))

            # Create the embedding provider config
            self.embedding_providers[name] = EmbeddingProviderConfig(
                api_key=api_key,
                endpoint=api_endpoint,
                api_version=api_version,
                model=model
            )

    def load_retrieval_config(self, path: str = "config_retrieval.yaml"):
        # Build the full path to the config file using the config directory
        full_path = os.path.join(self.config_directory, path)
        
        try:
            with open(full_path, "r") as f:
                data = yaml.safe_load(f)
        except FileNotFoundError:
            # If config file doesn't exist, use defaults
            print(f"Warning: {path} not found. Using default retrieval configuration.")
            data = {
                "preferred_endpoint": "default",
                "endpoints": {}
            }

        # No longer using preferred_endpoint - now using enabled field on each endpoint
        self.retrieval_endpoints: Dict[str, RetrievalProviderConfig] = {}
        
        # Get the write endpoint for database modifications
        self.write_endpoint: str = data.get("write_endpoint", None)

        # Changed from providers to endpoints
        for name, cfg in data.get("endpoints", {}).items():
            # Use the new method for all configuration values
            self.retrieval_endpoints[name] = RetrievalProviderConfig(
                api_key=self._get_config_value(cfg.get("api_key_env")),
                api_endpoint=self._get_config_value(cfg.get("api_endpoint_env")),
                database_path=self._get_config_value(cfg.get("database_path")),
                index_name=self._get_config_value(cfg.get("index_name")),
                db_type=self._get_config_value(cfg.get("db_type")),  # Add db_type
                enabled=cfg.get("enabled", False),  # Add enabled field
                use_knn=cfg.get("use_knn"),
                vector_type=cfg.get("vector_type")
            )
    
    def load_webserver_config(self, path: str = "config_webserver.yaml"):
        # Build the full path to the config file using the config directory
        full_path = os.path.join(self.config_directory, path)
        
        try:
            with open(full_path, "r") as f:
                data = yaml.safe_load(f)
        except FileNotFoundError:
            # If config file doesn't exist, use defaults
            print(f"Warning: {path} not found. Using default webserver configuration.")
            data = {
                "port": 8080,
                "static_directory": "./static",
                "server": {}
            }
        
        # Load basic configurations with the new method
        self.port: int = self._get_config_value(data.get("port"), 8080)
        self.static_directory: str = self._get_config_value(data.get("static_directory"), "./static")
        self.mode: str = self._get_config_value(data.get("mode"), "production")
        
        # Keep static directory relative to config directory, not base output directory
        if not os.path.isabs(self.static_directory):
            self.static_directory = os.path.abspath(os.path.join(self.config_directory, self.static_directory))
        
        # Load server configurations
        server_data = data.get("server", {})
        
        # SSL configuration
        ssl_data = server_data.get("ssl", {})
        ssl_config = SSLConfig(
            enabled=self._get_config_value(ssl_data.get("enabled"), False),
            cert_file=self._get_config_value(ssl_data.get("cert_file_env")),
            key_file=self._get_config_value(ssl_data.get("key_file_env"))
        )
        
        # Logging configuration
        logging_data = server_data.get("logging", {})
        logging_file = self._get_config_value(logging_data.get("file"), "./logs/webserver.log")
        # Use the _resolve_path method for logging file (but not for static directory)
        logging_file = self._resolve_path(logging_file)
        
        logging_config = LoggingConfig(
            level=self._get_config_value(logging_data.get("level"), "info"),
            file=logging_file
        )
        
        # Static file configuration
        static_data = server_data.get("static", {})
        static_config = StaticConfig(
            enable_cache=self._get_config_value(static_data.get("enable_cache"), True),
            cache_max_age=self._get_config_value(static_data.get("cache_max_age"), 3600),
            gzip_enabled=self._get_config_value(static_data.get("gzip_enabled"), True)
        )
        
        # Create the server config
        self.server = ServerConfig(
            host=self._get_config_value(server_data.get("host"), "localhost"),
            enable_cors=self._get_config_value(server_data.get("enable_cors"), True),
            max_connections=self._get_config_value(server_data.get("max_connections"), 100),
            timeout=self._get_config_value(server_data.get("timeout"), 30),
            ssl=ssl_config,
            logging=logging_config,
            static=static_config
        )

    def load_nlweb_config(self, path: str = "config_nlweb.yaml"):
        """Load Natural Language Web configuration."""
        # Build the full path to the config file using the config directory
        full_path = os.path.join(self.config_directory, path)
        
        try:
            with open(full_path, "r") as f:
                data = yaml.safe_load(f)
        except FileNotFoundError:
            # If config file doesn't exist, use defaults
            print(f"Warning: {path} not found. Using default NLWeb configuration.")
            data = {
                "sites": "",
                "data_folders": {
                    "json_data": "./data/json",
                    "json_with_embeddings": "./data/json_with_embeddings"
                },
                "chatbot_instructions": {
                    "search_results": "IMPORTANT: When presenting these results to the user, always include the original URL as a clickable link for each item."
                }
            }
        
        # Parse the comma-separated sites string into a list
        sites_str = self._get_config_value(data.get("sites"), "")
        sites_list = [site.strip() for site in sites_str.split(",") if site.strip()]

        # Get data folder paths from config
        json_data_folder = "./data/json"
        json_with_embeddings_folder = "./data/json_with_embeddings"
        
        if "data_folders" in data:
            json_data_folder = self._get_config_value(
                data["data_folders"].get("json_data"), 
                json_data_folder
            )
            json_with_embeddings_folder = self._get_config_value(
                data["data_folders"].get("json_with_embeddings"), 
                json_with_embeddings_folder
            )

        # Load chatbot instructions from config
        chatbot_instructions = data.get("chatbot_instructions", {})
        
        # Load headers from config
        headers = data.get("headers", {})

        # Load tool selection enabled flag
        tool_selection_enabled = self._get_config_value(data.get("tool_selection_enabled"), True)
        
        # Load memory enabled flag
        memory_enabled = self._get_config_value(data.get("memory_enabled"), False)
        
        # Load analyze query enabled flag
        analyze_query_enabled = self._get_config_value(data.get("analyze_query_enabled"), False)
        
        # Load decontextualize enabled flag
        decontextualize_enabled = self._get_config_value(data.get("decontextualize_enabled"), True)
        
        # Load required info enabled flag
        required_info_enabled = self._get_config_value(data.get("required_info_enabled"), True)
        
        # Load headers from config
        headers = data.get("headers", {})
        
        # Load API keys from config
        api_keys = {}
        if "api_keys" in data:
            for key, value in data["api_keys"].items():
                resolved_value = self._get_config_value(value)
                api_keys[key] = resolved_value
                print(f"Loaded API key '{key}': {'*' * 10 if resolved_value else 'Not set'} (from {value})")
        
        # Convert relative paths to use NLWEB_OUTPUT_DIR if available
        base_output_dir = self.base_output_directory
        if base_output_dir:
            if not os.path.isabs(json_data_folder):
                json_data_folder = os.path.join(base_output_dir, "data", "json")
            if not os.path.isabs(json_with_embeddings_folder):
                json_with_embeddings_folder = os.path.join(base_output_dir, "data", "json_with_embeddings")
    
        # Ensure directories exist
        os.makedirs(json_data_folder, exist_ok=True)
        os.makedirs(json_with_embeddings_folder, exist_ok=True)
        
        self.nlweb = NLWebConfig(
            sites=sites_list,
            json_data_folder=json_data_folder,
            json_with_embeddings_folder=json_with_embeddings_folder,
            chatbot_instructions=chatbot_instructions,
            headers=headers,
            tool_selection_enabled=tool_selection_enabled,
            memory_enabled=memory_enabled,
            analyze_query_enabled=analyze_query_enabled,
            decontextualize_enabled=decontextualize_enabled,
            required_info_enabled=required_info_enabled,
            api_keys=api_keys
        )
    
    def get_chatbot_instructions(self, instruction_type: str = "search_results") -> str:
        """Get the chatbot instructions for a specific type."""
        if (hasattr(self, 'nlweb') and 
            self.nlweb.chatbot_instructions and 
            instruction_type in self.nlweb.chatbot_instructions):
            return self.nlweb.chatbot_instructions[instruction_type]
        
        # Default instructions if not found in config
        default_instructions = {
            "search_results": (
                "IMPORTANT: When presenting these results to the user, always include "
                "the original URL as a clickable link for each item. Format each item's name "
                "as a hyperlink using its URL."
            )
        }
    
    def get_headers(self) -> Dict[str, str]:
        """Get the configured headers to include in responses."""
        if hasattr(self, 'nlweb') and self.nlweb.headers:
            return self.nlweb.headers
        return {}
        
    def get_chatbot_instruction_fallback(self, instruction_type: str = "search_results") -> str:
        """Get fallback chatbot instructions."""
        default_instructions = {
            "search_results": (
                "IMPORTANT: When presenting these results to the user, always include "
                "the original URL as a clickable link for each item. Format each item's name "
                "as a hyperlink using its URL."
            )
        }
        return default_instructions.get(instruction_type, "")
    
    def get_ssl_cert_path(self) -> Optional[str]:
        """Get the SSL certificate file path."""
        if self.server.ssl:
            return self.server.ssl.cert_file
        return None
    
    def get_ssl_key_path(self) -> Optional[str]:
        """Get the SSL key file path."""
        if self.server.ssl:
            return self.server.ssl.key_file
        return None
    
    def is_ssl_enabled(self) -> bool:
        """Check if SSL is enabled and properly configured."""
        return (self.server.ssl and 
                self.server.ssl.enabled and 
                self.server.ssl.cert_file is not None and 
                self.server.ssl.key_file is not None)
    
    def is_production_mode(self) -> bool:
        """Returns True if the system is running in production mode."""
        return getattr(self, 'mode', 'production').lower() == 'production'
    
    def is_development_mode(self) -> bool:
        """Returns True if the system is running in development mode."""
        return getattr(self, 'mode', 'production').lower() == 'development'
    
    def is_testing_mode(self) -> bool:
        """Returns True if the system is running in testing mode."""
        return getattr(self, 'mode', 'production').lower() == 'testing'
    
    def should_raise_exceptions(self) -> bool:
        """Returns True if exceptions should be raised instead of caught (for testing and development)."""
        return self.is_testing_mode() or self.is_development_mode()
    
    def set_mode(self, mode: str):
        """Set the application mode (development, production, or testing)."""
        if mode.lower() not in ['development', 'production', 'testing']:
            raise ValueError(f"Invalid mode: {mode}. Must be 'development', 'production', or 'testing'")
        self.mode = mode.lower()
    
    def get_allowed_sites(self) -> List[str]:
        """Get the list of allowed sites from NLWeb configuration."""
        return self.nlweb.sites if hasattr(self, 'nlweb') else []
    
    def is_site_allowed(self, site: str) -> bool:
        """Check if a site is in the allowed sites list."""
        allowed_sites = self.get_allowed_sites()
        # If no sites are configured, allow all sites
        if not allowed_sites or allowed_sites == ['all']:
            return True
        return site in allowed_sites
    
    def is_tool_selection_enabled(self) -> bool:
        """Check if tool selection is enabled."""
        return self.nlweb.tool_selection_enabled if hasattr(self, 'nlweb') else True
    
    def is_memory_enabled(self) -> bool:
        """Check if memory functionality is enabled."""
        return self.nlweb.memory_enabled if hasattr(self, 'nlweb') else False
    
    def is_analyze_query_enabled(self) -> bool:
        """Check if query analysis is enabled."""
        return self.nlweb.analyze_query_enabled if hasattr(self, 'nlweb') else False
    
    def is_decontextualize_enabled(self) -> bool:
        """Check if decontextualization is enabled."""
        return self.nlweb.decontextualize_enabled if hasattr(self, 'nlweb') else True
    
    def is_required_info_enabled(self) -> bool:
        """Check if required info checking is enabled."""
        return self.nlweb.required_info_enabled if hasattr(self, 'nlweb') else True
    
    def get_embedding_provider(self, provider_name: Optional[str] = None) -> Optional[EmbeddingProviderConfig]:
        """Get the specified embedding provider config or the preferred one if not specified."""
        if not hasattr(self, 'embedding_providers'):
            return None
            
        if provider_name and provider_name in self.embedding_providers:
            return self.embedding_providers[provider_name]
            
        if hasattr(self, 'preferred_embedding_provider') and self.preferred_embedding_provider in self.embedding_providers:
            return self.embedding_providers[self.preferred_embedding_provider]
            
        return None
            
    def get_llm_provider(self, provider_name: Optional[str] = None) -> Optional[LLMProviderConfig]:
        """Get the specified LLM provider config or the preferred one if not specified."""
        if not hasattr(self, 'llm_endpoints'):
            return None
            
        if provider_name and provider_name in self.llm_endpoints:
            return self.llm_endpoints[provider_name]
            
        if hasattr(self, 'preferred_llm_endpoint') and self.preferred_llm_endpoint in self.llm_endpoints:
            return self.llm_endpoints[self.preferred_llm_endpoint]
            
        return None
    
    def load_oauth_config(self, path: str = "config_oauth.yaml"):
        """Load OAuth provider configuration."""
        # Build the full path to the config file using the config directory
        full_path = os.path.join(self.config_directory, path)
        
        try:
            with open(full_path, "r") as f:
                data = yaml.safe_load(f)
        except FileNotFoundError:
            # If config file doesn't exist, use defaults
            logger.warning(f"{path} not found. OAuth authentication will not be available.")
            self.oauth_providers = {}
            self.oauth_session_secret = None
            self.oauth_token_expiration = 86400
            self.oauth_require_auth = False
            self.oauth_anonymous_endpoints = []
            return
        
        # Load OAuth providers
        self.oauth_providers = {}
        for provider_name, provider_data in data.get("providers", {}).items():
            if provider_data.get("enabled", False):
                client_id = self._get_config_value(provider_data.get("client_id_env"))
                client_secret = self._get_config_value(provider_data.get("client_secret_env"))
                
                if client_id and client_secret:
                    self.oauth_providers[provider_name] = {
                        "client_id": client_id,
                        "client_secret": client_secret,
                        "auth_url": provider_data.get("auth_url"),
                        "token_url": provider_data.get("token_url"),
                        "userinfo_url": provider_data.get("userinfo_url"),
                        "emails_url": provider_data.get("emails_url"),  # For GitHub
                        "scope": provider_data.get("scope")
                    }
                    logger.info(f"Loaded OAuth provider: {provider_name}")
                else:
                    logger.warning(f"OAuth provider {provider_name} is enabled but missing credentials")
        
        # Load session configuration
        session_config = data.get("session", {})
        self.oauth_session_secret = self._get_config_value(session_config.get("secret_key_env"))
        # Generate a default session secret if not provided
        if not self.oauth_session_secret:
            import secrets
            self.oauth_session_secret = secrets.token_urlsafe(32)
            logger.warning("No OAuth session secret configured, using generated secret (not recommended for production)")
        self.oauth_token_expiration = session_config.get("token_expiration", 86400)
        
        # Load authentication settings
        auth_config = data.get("auth", {})
        self.oauth_require_auth = auth_config.get("require_auth", False)
        self.oauth_anonymous_endpoints = auth_config.get("anonymous_endpoints", [])
        
        logger.info(f"Loaded {len(self.oauth_providers)} OAuth providers")

    def load_conversation_storage_config(self, path: str = "config_conv_store.yaml"):
        """Load conversation storage configuration."""
        # Build the full path to the config file using the config directory
        full_path = os.path.join(self.config_directory, path)
        
        try:
            with open(full_path, "r") as f:
                data = yaml.safe_load(f)
                
            # Load default storage endpoint
            self.conversation_storage_default = data.get("default_storage", "qdrant_local")
            
            # Load storage endpoints
            self.conversation_storage_endpoints: Dict[str, ConversationStorageConfig] = {}
            for name, cfg in data.get("storage_endpoints", {}).items():
                # Get enabled status
                enabled = cfg.get("enabled", False)
                if not enabled:
                    continue
                    
                # Create storage config
                storage_config = ConversationStorageConfig(
                    type=cfg.get("type", "qdrant"),
                    enabled=enabled,
                    # API/URL fields
                    api_key=self._get_config_value(cfg.get("api_key_env")),
                    url=self._get_config_value(cfg.get("url_env")),
                    endpoint=self._get_config_value(cfg.get("endpoint_env")),
                    database_path=self._resolve_path(cfg.get("database_path")) if cfg.get("database_path") else None,
                    # Names
                    collection_name=cfg.get("collection_name"),
                    database_name=cfg.get("database_name"),
                    container_name=cfg.get("container_name"),
                    table_name=cfg.get("table_name"),
                    # Connection details
                    host=self._get_config_value(cfg.get("host_env")),
                    port=cfg.get("port"),
                    user=self._get_config_value(cfg.get("user_env")),
                    password=self._get_config_value(cfg.get("password_env")),
                    connection_string=self._get_config_value(cfg.get("connection_string_env")),
                    # Other settings
                    vector_size=cfg.get("vector_size", 1536),
                    vector_dimensions=cfg.get("vector_dimensions", 1536),
                    partition_key=cfg.get("partition_key"),
                    max_conversations=cfg.get("max_conversations"),
                    ttl_seconds=cfg.get("ttl_seconds")
                )
                
                self.conversation_storage_endpoints[name] = storage_config
            
            # Load storage behavior
            behavior_data = data.get("storage_behavior", {})
            migration_data = behavior_data.get("migration", {})
            
            self.conversation_storage_behavior = StorageBehaviorConfig(
                store_anonymous=behavior_data.get("store_anonymous", True),
                max_conversations_per_thread=behavior_data.get("max_conversations_per_thread", 100),
                max_threads_per_user=behavior_data.get("max_threads_per_user", 1000),
                retention_days=behavior_data.get("retention_days", 365),
                compute_embeddings=behavior_data.get("compute_embeddings", True),
                batch_size=behavior_data.get("batch_size", 100),
                enable_search=behavior_data.get("enable_search", True),
                auto_migrate_on_login=migration_data.get("auto_migrate_on_login", True),
                max_migrate_conversations=migration_data.get("max_migrate_conversations", 500)
            )
            
            # Set the active conversation storage config
            if self.conversation_storage_default in self.conversation_storage_endpoints:
                self.conversation_storage = self.conversation_storage_endpoints[self.conversation_storage_default]
            else:
                # Fallback to first enabled endpoint or create default
                if self.conversation_storage_endpoints:
                    self.conversation_storage = next(iter(self.conversation_storage_endpoints.values()))
                else:
                    # Create default local storage
                    self.conversation_storage = ConversationStorageConfig(
                        type="qdrant",
                        enabled=True,
                        database_path=self._resolve_path("../data/conversations_db"),
                        collection_name="nlweb_conversations"
                    )
                    
        except FileNotFoundError:
            # If config file doesn't exist, use default configuration
            print(f"Warning: {path} not found. Using default conversation storage configuration.")
            self.conversation_storage = ConversationStorageConfig(
                type="qdrant",
                enabled=True,
                database_path=self._resolve_path("../data/conversations_db"),
                collection_name="nlweb_conversations"
            )
            self.conversation_storage_behavior = StorageBehaviorConfig()
            self.conversation_storage_endpoints = {}
            self.conversation_storage_default = "qdrant_local"

# Global singleton
CONFIG = AppConfig()<|MERGE_RESOLUTION|>--- conflicted
+++ resolved
@@ -46,11 +46,8 @@
     db_type: Optional[str] = None
     use_knn: Optional[bool] = None
     enabled: bool = False
-<<<<<<< HEAD
-    vector_type: Optional[Dict[str, Any]] = None
-=======
     vector_type: Optional[str] = None
->>>>>>> 8900aaef
+
 
 @dataclass
 class ConversationStorageConfig:
