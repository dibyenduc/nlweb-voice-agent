--- conflicted
+++ resolved
@@ -21,10 +21,7 @@
 import core.post_ranking as post_ranking
 import core.router as router
 import core.item_details as item_details
-<<<<<<< HEAD
 import core.compare_items as compare_items
-=======
->>>>>>> 2bf5e5b4
 from core.state import NLWebHandlerState
 from utils.utils import get_param, siteToItemType, log
 from utils.logger import get_logger, LogLevel
@@ -100,11 +97,8 @@
         self.item_type = siteToItemType(self.site)
 
         # tool routing results
-<<<<<<< HEAD
+
         self.tool_routing_results = []
-=======
-        self.tool_routing_results = {}
->>>>>>> 2bf5e5b4
 
         # the state of the handler. This is a singleton that holds the state of the handler.
         self.state = NLWebHandlerState(self)
@@ -310,14 +304,8 @@
             await item_details.ItemDetailsHandler(params, self).do()
         elif tool_name == "compare":
             print("Routing to comparison functionality")
-<<<<<<< HEAD
             params = top_tool['result']
             await compare_items.CompareItemsHandler(params, self).do()
-=======
-            # TODO: Implement comparison functionality
-            print("Comparison functionality not yet implemented, falling back to search")
-            await self.get_ranked_answers()
->>>>>>> 2bf5e5b4
         else:
             print(f"Unknown tool type: {tool_name}, defaulting to search")
             await self.get_ranked_answers()
