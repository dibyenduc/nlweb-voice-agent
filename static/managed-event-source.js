--- conflicted
+++ resolved
@@ -209,7 +209,6 @@
         chatInterface.noResponse = false;
         handleCompareItems(data, chatInterface);
         break;
-<<<<<<< HEAD
       case "ensemble_result":
         chatInterface.noResponse = false;
         this.handleEnsembleResult(data, chatInterface);
@@ -241,7 +240,8 @@
           // Store it so it survives resort
           chatInterface.thisRoundToolSelection = toolDiv;
           chatInterface.bubble.appendChild(toolDiv);
-=======
+        }
+        break;
       case "substitution_suggestions":
         chatInterface.noResponse = false;
         this.handleSubstitutionSuggestions(data, chatInterface);
@@ -259,7 +259,6 @@
           const errorMessage = chatInterface.createIntermediateMessageHtml(`Error: ${data.message}`);
           errorMessage.style.color = '#d32f2f';
           chatInterface.bubble.appendChild(errorMessage);
->>>>>>> d3cdf904
         }
         break;
       case "complete":
